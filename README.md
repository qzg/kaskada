
# Project

[![Protobuf CI](https://github.com/kaskada-ai/kaskada/actions/workflows/ci_proto.yml/badge.svg)](https://github.com/kaskada-ai/kaskada/actions/workflows/ci_proto.yml)
[![Rust CI](https://github.com/kaskada-ai/kaskada/actions/workflows/ci_rust.yml/badge.svg)](https://github.com/kaskada-ai/kaskada/actions/workflows/ci_rust.yml)
[![Rust CI (Nightly)](https://github.com/kaskada-ai/kaskada/actions/workflows/ci_with_rust_nightly.yml/badge.svg)](https://github.com/kaskada-ai/kaskada/actions/workflows/ci_with_rust_nightly.yml)
[![Wren CI](https://github.com/kaskada-ai/kaskada/actions/workflows/ci_wren.yml/badge.svg)](https://github.com/kaskada-ai/kaskada/actions/workflows/ci_wren.yml)
[![Python Client CI](https://github.com/kaskada-ai/kaskada/actions/workflows/ci_client_python.yml/badge.svg)](https://github.com/kaskada-ai/kaskada/actions/workflows/ci_client_python.yml)
[![Notebooks CI](https://github.com/kaskada-ai/kaskada/actions/workflows/ci_notebooks.yml/badge.svg)](https://github.com/kaskada-ai/kaskada/actions/workflows/ci_notebooks.yml)

Kaskada is a query engine for event-based data designed for building & operating real-time ML at scale.

Kaskada unifies real-time and historical data processing allowing practitioners to deploy real-time queries with access to their full event history and to instantly reconstruct the results a query would have produced at arbitrary, data-dependent times in the past.

Kaskada’s core innovations are a set of time-aware query abstractions, a high-performance compute engine optimized for processing event data, and a flexible execution model supporting both bulk and real-time data processing.

These features were chosen to make Kaskada a perfect fit for Feature Engineering on event-based data, as part of Real-Time ML. With Kaskada you can seamlessly move from interactive feature exploration in a notebook to real-time feature serving in production without any changes to your feature definitions.

## Development

### Setup Environment
#### Mac OS
* Install [LLVM/Clang](https://clang.llvm.org/get_started.html) via the XCode tools.
* Install protoc: `brew install protobuf`
* Install golang: `brew install golang`
* Install [Docker](https://docs.docker.com/desktop/install/mac-install/)
<<<<<<< HEAD
* Increase open file limit: `echo 'ulimit -n 4096' >> ~/.zshrc`
=======
* Install Python (3.8.16) via [pyenv](https://github.com/pyenv/pyenv)
  * `brew install pyenv`
  * `pyenv install 3.8.16`
>>>>>>> a610d843

#### Linux (Debian-based)
* `apt install clang lld libssl-dev pkg-config protobuf-compiler`
* Install [Docker](https://docs.docker.com/engine/install/ubuntu/)
<<<<<<< HEAD
* Increase open file limit: `echo 'ulimit -n 4096' >> ~/.bashrc`
=======
* Install [Python 3.8.16](https://www.python.org/downloads/release/python-3816/)
>>>>>>> a610d843

#### All platforms: install Rust
* Install Rust using [rustup](https://www.rust-lang.org/tools/install).
* Install the following Rustup components
    * `rustup component add rust-src` -- Rust source code for IDE completion.
    * `rustup component add clippy rustfmt` -- Rust linter and formatter.

### Testing & Building the Compute Engine
Running `cargo test` will run all the tests for the compute engine.

Run `cargo build --release -p sparrow-main` to build a release (optimized) binary of the main executable.

### Testing & Building the API

* ensure docker is running locally
* run `make proto/generate` and `make ent/generate`.  See the `./wren/README.md` for more info on those.
* run `make wren/test`

### Testing & Building the Python Client

* Verify that Python 3.8.16 is installed locally (other versions may be compatible too): `python --version`
* Install Poetry: `pip install poetry`
* Run `make python/setup` to install the dependencies with poetry.
* Run `make python/test` to run the tests.
* Run `make python/build` to build the wheel.
* Run `make python/install` to build the wheel and install it locally.

### Configurations
* `TMPDIR` - The compute engine uses temporary files as part of computation. By default, this uses the default temporary file directory (platform dependent). See: [tempfile::NamedTempFile](https://docs.rs/tempfile/1.1.2/tempfile/struct.NamedTempFile.html). To set the temporary path directory, set the `TMPDIR` environment variable. See: [std::env::temp_dir](https://doc.rust-lang.org/std/env/fn.temp_dir.html).

### Running integration tests

* run `make test/int/docker-up` in one terminal window to get the Kaskada service and dependencies up
* run `make test/int/run-api` in another terminal window to run the manager integration tests

After making code changes, `ctrl-c` in the services window and restart it.

**Note:** that there are also other make commands to test the other supported object stores and databases. Append any of the following on your make commands to test other scenarios:
* `-s3`: s3 object storage (minio) with sqlite db
* `-postgres`: local object storage with postgres db
* `-postgres-s3`: s3 object storage (minio) with postgres db

## Visual Studio Code

* Install [Visual Studio Code (VSC)](https://code.visualstudio.com/download)
* Install the following VSC extensions
*  * [Rust Analyzer](https://marketplace.visualstudio.com/items?itemName=rust-lang.rust-analyzer). Essential.
    Provides the language server integration for Rust code.
*  * [Even Better TOML](https://marketplace.visualstudio.com/items?itemName=tamasfe.even-better-toml). Optional.
*  * [Cargo](https://marketplace.visualstudio.com/items?itemName=panicbit.cargo). Optional.
*  * [Crates](https://marketplace.visualstudio.com/items?itemName=serayuzgur.crates) Optional.

## Links

* [Kaskada Docs](https://kaskada-ai.github.io/docs-site) for more information.<|MERGE_RESOLUTION|>--- conflicted
+++ resolved
@@ -24,22 +24,16 @@
 * Install protoc: `brew install protobuf`
 * Install golang: `brew install golang`
 * Install [Docker](https://docs.docker.com/desktop/install/mac-install/)
-<<<<<<< HEAD
 * Increase open file limit: `echo 'ulimit -n 4096' >> ~/.zshrc`
-=======
 * Install Python (3.8.16) via [pyenv](https://github.com/pyenv/pyenv)
   * `brew install pyenv`
   * `pyenv install 3.8.16`
->>>>>>> a610d843
 
 #### Linux (Debian-based)
 * `apt install clang lld libssl-dev pkg-config protobuf-compiler`
 * Install [Docker](https://docs.docker.com/engine/install/ubuntu/)
-<<<<<<< HEAD
 * Increase open file limit: `echo 'ulimit -n 4096' >> ~/.bashrc`
-=======
 * Install [Python 3.8.16](https://www.python.org/downloads/release/python-3816/)
->>>>>>> a610d843
 
 #### All platforms: install Rust
 * Install Rust using [rustup](https://www.rust-lang.org/tools/install).
